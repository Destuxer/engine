import { now } from '../core/time.js';

import { math } from '../math/math.js';
import { Color } from '../math/color.js';
import { Vec3 } from '../math/vec3.js';

import { BoundingBox } from '../shape/bounding-box.js';
import { BoundingSphere } from '../shape/bounding-sphere.js';

import {
    CULLFACE_NONE,
    FILTER_LINEAR, FILTER_NEAREST,
    PIXELFORMAT_R8_G8_B8_A8,
    TEXHINT_LIGHTMAP,
    TEXTURETYPE_DEFAULT, TEXTURETYPE_RGBM
} from '../graphics/constants.js';
import { createShaderFromCode } from '../graphics/program-lib/utils.js';
import { shaderChunks } from '../graphics/program-lib/chunks/chunks.js';
import { drawQuadWithShader } from '../graphics/simple-post-effect.js';
import { RenderTarget } from '../graphics/render-target.js';
import { Texture } from '../graphics/texture.js';

import { MeshInstance } from './mesh-instance.js';

import {
    BAKE_COLORDIR,
    FOG_NONE,
    LIGHTTYPE_DIRECTIONAL, LIGHTTYPE_OMNI, LIGHTTYPE_SPOT,
    PROJECTION_ORTHOGRAPHIC, PROJECTION_PERSPECTIVE,
    SHADER_FORWARDHDR,
    SHADERDEF_DIRLM, SHADERDEF_LM,
    MASK_LIGHTMAP, MASK_BAKED,
    SHADOWUPDATE_REALTIME, SHADOWUPDATE_THISFRAME
} from '../scene/constants.js';
import { Camera } from '../scene/camera.js';
import { GraphNode } from '../scene/graph-node.js';
import { StandardMaterial } from '../scene/materials/standard-material.js';

const MAX_LIGHTMAP_SIZE = 2048;

const PASS_COLOR = 0;
const PASS_DIR = 1;

let tempVec = new Vec3();
let tempSphere = new BoundingSphere();

// helper class to wrap node including its meshInstances
class MeshNode {
    constructor(node, meshInstances = null) {
        this.node = node;

        if (node.render) {
            this.component = node.render;
            meshInstances = meshInstances ? meshInstances : node.render.meshInstances;
        } else {
            this.component = node.model;
            meshInstances = meshInstances ? meshInstances : node.model.model.meshInstances;
        }

        this.castShadows = this.component.castShadows;
        this.meshInstances = meshInstances;

        // world space aabb for all meshInstances
        this.bounds = null;

        // render target with attached color buffer for each render pass
        this.renderTargets = [];
    }
}

// helper class to store all lights including their original state
class LightInfo {
    constructor(light) {
        this.light = light;

        // original light properties
        this.store();

        // bounds for non-directional light
        if (light.type !== LIGHTTYPE_DIRECTIONAL) {

            // world sphere
            light._node.getWorldTransform();
            light.getBoundingSphere(tempSphere);

            // world aabb
            this.lightBounds = new BoundingBox();
            this.lightBounds.center.copy(tempSphere.center);
            this.lightBounds.halfExtents.set(tempSphere.radius, tempSphere.radius, tempSphere.radius);
        }
    }

    store() {
        this.mask = this.light.mask;
        this.shadowUpdateMode = this.light.shadowUpdateMode;
        this.enabled = this.light.enabled;
        this.intensity = this.light.intensity;
        this.rotation = this.light._node.getLocalRotation().clone();
    }

    restore() {
        this.light.mask = this.mask;
        this.light.shadowUpdateMode = this.shadowUpdateMode;
        this.light.enabled = this.enabled;
        this.light.intensity = this.intensity;
        this.light._node.setLocalRotation(this.rotation);
    }
}

/**
 * @class
 * @name Lightmapper
 * @classdesc The lightmapper is used to bake scene lights into textures.
 * @param {GraphicsDevice} device - The grahpics device used by the lightmapper.
 * @param {Entity} root - The root entity of the scene.
 * @param {Scene} scene - The scene to lightmap.
 * @param {ForwardRenderer} renderer - The renderer.
 * @param {AssetRegistry} assets - Registry of assets to lightmap.
 */
class Lightmapper {
    constructor(device, root, scene, renderer, assets) {
        this.device = device;
        this.root = root;
        this.scene = scene;
        this.renderer = renderer;
        this.assets = assets;

        this._tempSet = new Set();
        this._initCalled = false;
        this.passMaterials = [];

        this.fog = "";
        this.ambientLight = new Color();

        // dictionary of spare render targets with color buffer for each used size
        this.renderTargets = new Map();

        this.stats = {
            renderPasses: 0,
            lightmapCount: 0,
            totalRenderTime: 0,
            forwardTime: 0,
            fboTime: 0,
            shadowMapTime: 0,
            compileTime: 0,
            shadersLinked: 0
        };
    }

    destroy() {

        // release reference to the texture
        MeshInstance.decRefLightmap(this.blackTex);
        this.blackTex = null;

        this.device = null;
        this.root = null;
        this.scene = null;
        this.renderer = null;
        this.assets = null;
    }

    initBake(device) {

        // only initialize one time
        if (!this._initCalled) {
            this._initCalled = true;

            // shader related
            this.dilateShader = createShaderFromCode(device, shaderChunks.fullscreenQuadVS, shaderChunks.dilatePS, "lmDilate");
            this.bilateralDeNoiseShader = createShaderFromCode(device, shaderChunks.fullscreenQuadVS, shaderChunks.bilateralDeNoisePS, "lmBilateralDeNoise");
            this.constantTexSource = device.scope.resolve("source");
            this.constantPixelOffset = device.scope.resolve("pixelOffset");
            this.constantSigmas = device.scope.resolve("sigmas");
            this.constantBakeDir = device.scope.resolve("bakeDir");
            this.pixelOffset = new Float32Array(2);
            this.sigmas = new Float32Array(2);
            this.materials = [];

            // small black texture
            this.blackTex = new Texture(this.device, {
                width: 4,
                height: 4,
                format: PIXELFORMAT_R8_G8_B8_A8,
                type: TEXTURETYPE_RGBM
            });
            this.blackTex.name = 'lightmapBlack';

            // incref black texture in the cache to avoid it being destroyed
            MeshInstance.incRefLightmap(this.blackTex);

            // camera used for baking
            let camera = new Camera();
            camera.clearColor.set(0, 0, 0, 0);
            camera.clearColorBuffer = true;
            camera.clearDepthBuffer = false;
            camera.clearStencilBuffer = false;
            camera.frustumCulling = false;
            camera.projection = PROJECTION_ORTHOGRAPHIC;
            camera.aspectRatio = 1;
            camera.node = new GraphNode();
            this.camera = camera;
        }
    }

    finishBake(bakeNodes) {

        this.materials = [];

        function destroyRT(rt) {
            // this can cause ref count to be 0 and texture destroyed
            MeshInstance.decRefLightmap(rt.colorBuffer);

            // destroy render target itself
            rt.destroy();
        }

        // spare render targets including color buffer
        this.renderTargets.forEach( (rt) => {
            destroyRT(rt);
        });
        this.renderTargets.clear();

        // destroy render targets from nodes (but not color buffer)
        bakeNodes.forEach( (node) => {
            node.renderTargets.forEach( (rt) => {
                destroyRT(rt);
            });
            node.renderTargets.lenght = 0;
        });
    }

    createMaterials(device, scene, passCount) {

        const xformUv1 = "#define UV1LAYOUT\n" + shaderChunks.transformVS;
        const bakeLmEnd = shaderChunks.bakeLmEndPS;

        for (let pass = 0; pass < passCount; pass++) {
            if (!this.passMaterials[pass]) {

                let lmMaterial = new StandardMaterial();
                lmMaterial.chunks.transformVS = xformUv1; // draw UV1

                if (pass === PASS_COLOR) {
                    lmMaterial.chunks.endPS = bakeLmEnd; // encode to RGBM
                    // don't bake ambient
                    lmMaterial.ambient = new Color(0, 0, 0);
                    lmMaterial.ambientTint = true;
                    lmMaterial.lightMap = this.blackTex;
                } else {
                    lmMaterial.chunks.basePS = shaderChunks.basePS + "\nuniform sampler2D texture_dirLightMap;\nuniform float bakeDir;\n";
                    lmMaterial.chunks.endPS = shaderChunks.bakeDirLmEndPS;
                }

                // avoid writing unrelated things to alpha
                lmMaterial.chunks.outputAlphaPS = "\n";
                lmMaterial.chunks.outputAlphaOpaquePS = "\n";
                lmMaterial.chunks.outputAlphaPremulPS = "\n";
                lmMaterial.cull = CULLFACE_NONE;
                lmMaterial.forceUv1 = true; // provide data to xformUv1
                lmMaterial.update();
                lmMaterial.updateShader(device, scene);
                lmMaterial.name = "lmMaterial" + pass;

                this.passMaterials[pass] = lmMaterial;
            }
        }
    }

    createTexture(size, type, name) {

        let tex = new Texture(this.device, {
            // #if _PROFILER
            profilerHint: TEXHINT_LIGHTMAP,
            // #endif
            width: size,
            height: size,
            format: PIXELFORMAT_R8_G8_B8_A8,
            mipmaps: false,
            type: type,
            minFilter: FILTER_NEAREST,
            magFilter: FILTER_NEAREST
        });
        tex.name = name;

        return tex;
    }

    // TODO: report warning on nodes set up for baking that don't have uv1

    // recursively walk the hierarchy of nodes starting at the specified node
    // collect all nodes that need to be lightmapped to bakeNodes array
    // collect all nodes with geometry to allNodes array
    collectModels(node, bakeNodes, allNodes) {
        if (!node.enabled) return;

        // mesh instances from model component
        let meshInstances;
        if (node.model?.model && node.model?.enabled) {
            if (allNodes) allNodes.push(new MeshNode(node));
            if (node.model.lightmapped) {
                if (bakeNodes) {
                    meshInstances = node.model.model.meshInstances;
                }
            }
        }

        // mesh instances from render component
        if (node.render?.enabled) {
            if (allNodes) allNodes.push(new MeshNode(node));
            if (node.render.lightmapped) {
                if (bakeNodes) {
                    meshInstances = node.render.meshInstances;
                }
            }
        }

        if (meshInstances) {
            let hasUv1 = true;

            for (let i = 0; i < meshInstances.length; i++) {
                if (!meshInstances[i].mesh.vertexBuffer.format.hasUv1) {
                    hasUv1 = false;
                    break;
                }
            }

            if (hasUv1) {
                let notInstancedMeshInstances = [];
                for (let i = 0; i < meshInstances.length; i++) {
                    let mesh = meshInstances[i].mesh;

                    // is this mesh an instance of already used mesh in this node
                    if (this._tempSet.has(mesh)) {
                        // collect each instance (object with shared VB) as separate "node"
                        bakeNodes.push(new MeshNode(node, [meshInstances[i]]));
                    } else {
                        notInstancedMeshInstances.push(meshInstances[i]);
                    }
                    this._tempSet.add(mesh);
                }

                this._tempSet.clear();

                // collect all non-shared objects as one "node"
                if (notInstancedMeshInstances.length > 0) {
                    bakeNodes.push(new MeshNode(node, notInstancedMeshInstances));
                }
            }
        }

        for (let i = 0; i < node._children.length; i++) {
            this.collectModels(node._children[i], bakeNodes, allNodes);
        }
    }

    // prepare all meshInstances that cast shadows into lightmaps
    prepareShadowCasters(nodes) {

        let casters = [];
        for (let n = 0; n < nodes.length; n++) {
            let component = nodes[n].component;

            component.castShadows = component.castShadowsLightmap;
            if (component.castShadowsLightmap) {

                let meshes = nodes[n].meshInstances;
                for (let i = 0; i < meshes.length; i++) {
                    meshes[i].visibleThisFrame = true;
                    casters.push(meshes[i]);
                }
            }
        }

        return casters;
    }

    // updates world transform for nodes
    updateTransforms(nodes) {

        for (let i = 0; i < nodes.length; i++) {
            let meshInstances = nodes[i].meshInstances;
            for (let j = 0; j < meshInstances.length; j++) {
                meshInstances[j].node.getWorldTransform();
            }
        }
    }

    calculateLightmapSize(node) {
        let data, parent;
        const sizeMult = this.scene.lightmapSizeMultiplier || 16;
        let scale = tempVec;

        let srcArea, lightmapSizeMultiplier;

        if (node.model) {
            lightmapSizeMultiplier = node.model.lightmapSizeMultiplier;
            if (node.model.asset) {
                data = this.assets.get(node.model.asset).data;
                if (data.area) {
                    srcArea = data.area;
                }
            } else if (node.model._area) {
                data = node.model;
                if (data._area) {
                    srcArea = data._area;
                }
            }
        } else if (node.render) {
            lightmapSizeMultiplier = node.render.lightmapSizeMultiplier;
            if (node.render.type !== 'asset') {
                if (node.render._area) {
                    data = node.render;
                    if (data._area) {
                        srcArea = data._area;
                    }
                }
            }
            // OTHERWISE: TODO: render asset type should provide the area data - which describe size of mesh to allow
            // auto-scaling of assigned lightmap resolution

        }

        // copy area
        let area = { x: 1, y: 1, z: 1, uv: 1 };
        if (srcArea) {
            area.x = srcArea.x;
            area.y = srcArea.y;
            area.z = srcArea.z;
            area.uv = srcArea.uv;
        }

        const areaMult = lightmapSizeMultiplier || 1;
        area.x *= areaMult;
        area.y *= areaMult;
        area.z *= areaMult;

        scale.copy(node.localScale);
        parent = node._parent;
        while (parent) {
            scale.mul(parent.localScale);
            parent = parent._parent;
        }

        // Negatively scaled nodes still need full size lightmaps.
        scale.x = Math.abs(scale.x);
        scale.y = Math.abs(scale.y);
        scale.z = Math.abs(scale.z);

        let totalArea = area.x * scale.y * scale.z +
                        area.y * scale.x * scale.z +
                        area.z * scale.x * scale.y;
        totalArea /= area.uv;
        totalArea = Math.sqrt(totalArea);

        return Math.min(math.nextPowerOfTwo(totalArea * sizeMult), this.scene.lightmapMaxResolution || MAX_LIGHTMAP_SIZE);
    }

    setLightmaping(nodes, value, passCount, shaderDefs) {

        for (let i = 0; i < nodes.length; i++) {
            let node = nodes[i];
            let meshInstances = node.meshInstances;

            for (let j = 0; j < meshInstances.length; j++) {

                let meshInstance = meshInstances[j];
                meshInstance.setLightmapped(value);

                if (value) {
                    if (shaderDefs) {
                        meshInstance._shaderDefs |= shaderDefs;
                    }

                    meshInstance.mask = MASK_BAKED;

                    // textures
                    for (let pass = 0; pass < passCount; pass++) {
                        let tex = node.renderTargets[pass].colorBuffer;
                        tex.minFilter = FILTER_LINEAR;
                        tex.magFilter = FILTER_LINEAR;
                        meshInstance.setRealtimeLightmap(MeshInstance.lightmapParamNames[pass], tex);
                    }
                }
            }
        }
    }

    /**
     * @function
     * @name Lightmapper#bake
     * @description Generates and applies the lightmaps.
     * @param {Entity[]|null} nodes - An array of entities (with model or render components) to render
     * lightmaps for. If not supplied, the entire scene will be baked.
     * @param {number} [mode] - Baking mode. Can be:
     *
     * * {@link BAKE_COLOR}: single color lightmap
     * * {@link BAKE_COLORDIR}: single color lightmap + dominant light direction (used for bump/specular)
     *
     * Only lights with bakeDir=true will be used for generating the dominant light direction. Defaults to
     * {@link BAKE_COLORDIR}.
     */
    bake(nodes, mode = BAKE_COLORDIR) {

        let device = this.device;
        const startTime = now();

        // #if _PROFILER
        device.fire('lightmapper:start', {
            timestamp: startTime,
            target: this
        });
        // #endif

        this.stats.renderPasses = 0;
        this.stats.shadowMapTime = 0;
        this.stats.forwardTime = 0;
        const startShaders = device._shaderStats.linked;
        const startFboTime = device._renderTargetCreationTime;
        const startCompileTime = device._shaderStats.compileTime;

        // MeshNode objects for baking
        let bakeNodes = [];

        // all MeshNode objects
        let allNodes = [];

        // collect nodes / meshInstances for baking
        if (nodes) {

            // collect nodes for baking based on specified list of nodes
            for (let i = 0; i < nodes.length; i++) {
                this.collectModels(nodes[i], bakeNodes, null);
            }

            // collect all nodes from the scene
            this.collectModels(this.root, null, allNodes);

        } else {

            // collect nodes from the root of the scene
            this.collectModels(this.root, bakeNodes, allNodes);

        }

        // bake nodes
        if (bakeNodes.length > 0) {

            // disable lightmapping
            const passCount = mode === BAKE_COLORDIR ? 2 : 1;
            this.setLightmaping(bakeNodes, false, passCount);

            this.initBake(device);
            this.bakeInternal(passCount, bakeNodes, allNodes);

            // Enable new lightmaps
            let shaderDefs = mode === BAKE_COLORDIR ? (SHADERDEF_LM | SHADERDEF_DIRLM) : SHADERDEF_LM;
            this.setLightmaping(bakeNodes, true, passCount, shaderDefs);

            // clean up memory
            this.finishBake(bakeNodes);
        }

        let nowTime = now();
        this.stats.totalRenderTime = nowTime - startTime;
        this.stats.shadersLinked = device._shaderStats.linked - startShaders;
        this.stats.compileTime = device._shaderStats.compileTime - startCompileTime;
        this.stats.fboTime = device._renderTargetCreationTime - startFboTime;
        this.stats.lightmapCount = bakeNodes.length;

        // #if _PROFILER
        device.fire('lightmapper:end', {
            timestamp: nowTime,
            target: this
        });
        // #endif
    }

    // this allocates lightmap textures and render targets. Note that the type used here is always TEXTURETYPE_DEFAULT,
    // as we ping-pong between various render targets anyways, and shader uses hardcoded types and ignores it anyways.
    allocateTextures(bakeNodes, passCount) {

        let device = this.device;
        for (let i = 0; i < bakeNodes.length; i++) {

            // required lightmap size
            let bakeNode = bakeNodes[i];
            let size = this.calculateLightmapSize(bakeNode.node);

            // texture and render target for each pass, stored per node
            for (let pass = 0; pass < passCount; pass++) {
                let tex = this.createTexture(size, TEXTURETYPE_DEFAULT, ("lightmapper_lightmap_" + i));
                MeshInstance.incRefLightmap(tex);
                bakeNode.renderTargets[pass] = new RenderTarget(device, tex, { depth: false });
            }

            // single temporary render target of each size
            if (!this.renderTargets.has(size)) {
                let tex = this.createTexture(size, TEXTURETYPE_DEFAULT, ("lightmapper_temp_lightmap_" + size));
                MeshInstance.incRefLightmap(tex);
                this.renderTargets.set(size, new RenderTarget(device, tex, { depth: false }));
            }
        }
    }

    prepareLightsToBake(layerComposition, allLights, bakeLights) {

        let sceneLights = layerComposition._lights;

        for (let i = 0; i < sceneLights.length; i++) {
            let light = sceneLights[i];

            // store all lights and their original settings we need to temporariy modify
            const lightInfo = new LightInfo(light);
            allLights.push(lightInfo);

            // bake light
            if (light.enabled && (light.mask & MASK_LIGHTMAP) !== 0) {

                // if baked, it can't be used as static
                light.isStatic = false;

                light.mask = 0xFFFFFFFF;
                light.shadowUpdateMode = light.type === LIGHTTYPE_DIRECTIONAL ? SHADOWUPDATE_REALTIME : SHADOWUPDATE_THISFRAME;
                bakeLights.push(lightInfo);
            }
        }

        // sort bake lights by type to minimize shader switches
        bakeLights.sort();
    }

    restoreLights(allLights) {

        for (let i = 0; i < allLights.length; i++) {
            allLights[i].restore();
        }
    }

    setupScene() {

        // lightmapper needs original model draw calls
        this.revertStatic = false;
        if (this.scene._needsStaticPrepare) {
            this.scene._needsStaticPrepare = false;
            this.revertStatic = true;
        }

        // backup
        this.fog = this.scene.fog;
        this.ambientLight.copy(this.scene.ambientLight);

        // set up scene
        this.scene.fog = FOG_NONE;
        this.scene.ambientLight.set(0, 0, 0);
    }

    restoreScene() {

        this.scene.fog = this.fog;
        this.scene.ambientLight.copy(this.ambientLight);

        // Revert static preprocessing
        if (this.revertStatic) {
            this.scene._needsStaticPrepare = true;
        }
    }

    // compute bounding box for each node
    computeNodeBounds(nodes) {

        let bounds = new BoundingBox();

        for (let i = 0; i < nodes.length; i++) {
            const meshInstances = nodes[i].meshInstances;
            if (meshInstances.length > 0) {
                bounds.copy(meshInstances[0].aabb);
                for (let m = 1; m < meshInstances.length; m++) {
                    bounds.add(meshInstances[m].aabb);
                }
            }

            nodes[i].bounds = bounds.clone();
        }
    }

    // compute compound bounding box for an array of mesh instances
    computeBounds(meshInstances) {

        let bounds = new BoundingBox();

        for (let i = 0; i < meshInstances.length; i++) {
            bounds.copy(meshInstances[0].aabb);
            for (let m = 1; m < meshInstances.length; m++) {
                bounds.add(meshInstances[m].aabb);
            }
        }

        return bounds;
    }

    backupMaterials(meshInstances) {
        for (let i = 0; i < meshInstances.length; i++) {
            this.materials[i] = meshInstances[i].material;
        }
    }

    restoreMaterials(meshInstances) {
        for (let i = 0; i < meshInstances.length; i++) {
            meshInstances[i].material = this.materials[i];
        }
    }

    lightCameraPrepare(device, bakeLight) {

        let light = bakeLight.light;
        let shadowCam;

        // only prepare camera for spot light, other cameras need to be adjusted per cubemap face / per node later
        if (light.type === LIGHTTYPE_SPOT) {
            shadowCam = this.renderer.getShadowCamera(device, light);

            shadowCam._node.setPosition(light._node.getPosition());
            shadowCam._node.setRotation(light._node.getRotation());
            shadowCam._node.rotateLocal(-90, 0, 0);

            shadowCam.projection = PROJECTION_PERSPECTIVE;
            shadowCam.nearClip = light.attenuationEnd / 1000;
            shadowCam.farClip = light.attenuationEnd;
            shadowCam.aspectRatio = 1;
            shadowCam.fov = light._outerConeAngle * 2;

            this.renderer.updateCameraFrustum(shadowCam);
        }
        return shadowCam;
    }

    // preparas camera / frustum of the light for rendering the bakeNode
    // returns true if light affects the bakeNode
    lightCameraPrepareAndCull(bakeLight, bakeNode, shadowCam, casterBounds) {

        let light = bakeLight.light;
        let lightAffectsNode = true;

        if (light.type === LIGHTTYPE_DIRECTIONAL) {

            // tweak directional light camera to fully see all casters and they are fully inside the frustum
            tempVec.copy(casterBounds.center);
            tempVec.y += casterBounds.halfExtents.y;

            this.camera.node.setPosition(tempVec);
            this.camera.node.setEulerAngles(-90, 0, 0);

            this.camera.nearClip = 0;
            this.camera.farClip = casterBounds.halfExtents.y * 2;

            const frustumSize = Math.max(casterBounds.halfExtents.x, casterBounds.halfExtents.z);
            this.camera.orthoHeight = frustumSize;

        } else {

            // for other light types, test if light affects the node
            if (!bakeLight.lightBounds.intersects(bakeNode.bounds)) {
                lightAffectsNode = false;
            }
        }

        // per meshInstance culling for spot light only
        // (point lights cull per face later, directional lights don't cull)
        if (light.type === LIGHTTYPE_SPOT) {
            let nodeVisible = false;

            const meshInstances = bakeNode.meshInstances;
            for (let i = 0; i < meshInstances.length; i++) {
                if (meshInstances[i]._isVisible(shadowCam)) {
                    nodeVisible = true;
                    break;
                }
            }
            if (!nodeVisible) {
                lightAffectsNode = false;
            }
        }

        return lightAffectsNode;
    }

    // set up light array for a single light
    setupLightArray(lightArray, light) {

        lightArray[LIGHTTYPE_DIRECTIONAL].length = 0;
        lightArray[LIGHTTYPE_OMNI].length = 0;
        lightArray[LIGHTTYPE_SPOT].length = 0;

        lightArray[light.type][0] = light;
    }

    renderShadowMap(shadowMapRendered, casters, lightArray, light) {

        if (!shadowMapRendered && light.castShadows) {

            if (light.type === LIGHTTYPE_DIRECTIONAL) {
                this.renderer.cullDirectionalShadowmap(light, casters, this.camera);
            } else {
                this.renderer.cullLocalShadowmap(light, casters);
            }

            this.renderer.renderShadows(lightArray[light.type], this.camera);
        }

        return true;
    }

    postprocessTextures(device, bakeNodes, passCount) {

        const numDilates2x = 4; // 8 dilates

        let pixelOffset = this.pixelOffset;
        let sigmas = this.sigmas;
        let dilateShader = this.dilateShader;
        let bilateralDeNoiseShader = this.bilateralDeNoiseShader;
        let constantTexSource = this.constantTexSource;
        let constantPixelOffset = this.constantPixelOffset;
        let constantSigmas = this.constantSigmas;

        for (let node = 0; node < bakeNodes.length; node++) {
            let bakeNode = bakeNodes[node];

            for (let pass = 0; pass < passCount; pass++) {

                let nodeRT = bakeNode.renderTargets[pass];
                let lightmap = nodeRT.colorBuffer;

                let tempRT = this.renderTargets.get(lightmap.width);
                let tempTex = tempRT.colorBuffer;

                // inverse texture size
                pixelOffset[0] = 1 / lightmap.width;
                pixelOffset[1] = 1 / lightmap.height;
                constantPixelOffset.setValue(pixelOffset);

                // bilateral filter sigmas
                sigmas[0] = 10;
                sigmas[1] = 0.2;
                constantSigmas.setValue(sigmas);

                // bounce dilate between textures, execute denoise on the first pass
                for (let i = 0; i < numDilates2x; i++) {
                    constantTexSource.setValue(lightmap);
                    drawQuadWithShader(device, tempRT, i === 0 ? bilateralDeNoiseShader : dilateShader);

                    constantTexSource.setValue(tempTex);
                    drawQuadWithShader(device, nodeRT, dilateShader);
                }
            }
        }
    }

    bakeInternal(passCount, bakeNodes, allNodes) {

        let scene = this.scene;
        let device = this.device;

        this.createMaterials(device, scene, passCount);
        this.setupScene();

        // update layer composition
        scene.layers._update();

        // Calculate lightmap sizes and allocate textures
        this.allocateTextures(bakeNodes, passCount);

        // Collect bakeable lights, and also keep allLights along with their properties we change to restore them later
        let allLights = [], bakeLights = [];
        this.prepareLightsToBake(scene.layers, allLights, bakeLights);

        // update transforms
        this.updateTransforms(allNodes);

        // get all meshInstances that cast shadows into lightmap and set them up for realtime shadow casting
        let casters = this.prepareShadowCasters(allNodes);

        // update skinned and morphed meshes
        this.renderer.updateCpuSkinMatrices(casters);
        this.renderer.gpuUpdate(casters);

        // compute bounding boxes for nodes
        this.computeNodeBounds(bakeNodes);

        // compound bounding box for all casters, used to compute shared directional light shadow
        const casterBounds = this.computeBounds(casters);

        let i, j, rcv, m;

        // Prepare models
        for (i = 0; i < bakeNodes.length; i++) {
            let bakeNode = bakeNodes[i];
            rcv = bakeNode.meshInstances;

            for (j = 0; j < rcv.length; j++) {
                // patch meshInstance
                m = rcv[j];

                m.setLightmapped(false);
                m.mask = MASK_LIGHTMAP; // only affected by LM lights

                // patch material
                m.setRealtimeLightmap(MeshInstance.lightmapParamNames[0], m.material.lightMap ? m.material.lightMap : this.blackTex);
                m.setRealtimeLightmap(MeshInstance.lightmapParamNames[1], this.blackTex);
            }
        }

        // Disable all bakeable lights
        for (j = 0; j < bakeLights.length; j++) {
            bakeLights[j].light.enabled = false;
        }

        let lightArray = [[], [], []];
        let pass, node;
        let shadersUpdatedOn1stPass = false;

        // Accumulate lights into RGBM textures
        for (i = 0; i < bakeLights.length; i++) {
            let bakeLight = bakeLights[i];

            // directional light can be baked using many virtual lights to create soft effect
            const numVirtualLights = bakeLight.light.type === LIGHTTYPE_DIRECTIONAL ? 100 : 1;
            for (let s = 0; s < numVirtualLights; s++) {

                // prepare virtual light
                if (numVirtualLights > 1) {

                    // bake type factor (0..1)
                    // - more skylight: smaller value
                    // - more directional: larger values
                    const directionalFactor = 0.6;
                    if (s < numVirtualLights * directionalFactor) {

                        // soft directional
                        // TODO: diferent distribution? Perhaps 2d loop in the plane of light direction to get more uniform and predictable pattern
                        const directionalSpreadAngle = 20;
                        const angle1 = Math.random() * directionalSpreadAngle - directionalSpreadAngle * 0.5;
                        const angle2 = Math.random() * directionalSpreadAngle - directionalSpreadAngle * 0.5;

                        // set to original rotation and add adjustement
                        bakeLight.light._node.setLocalRotation(bakeLight.rotation);
                        bakeLight.light._node.rotateLocal(angle1, 0, angle2);

                    } else {

                        // skylight - random direction from hemisphere
                        // TODO: better distribution, perhaps Halton sequence, cosine weighted
                        const angle = 90;
                        bakeLight.light._node.setLocalEulerAngles(Math.random() * angle - (angle * 0.5), 10, Math.random() * angle - (angle * 0.5));
                    }

                    // update transform
                    bakeLight.light._node.getWorldTransform();

                    // TODO: this does not seem to work well and lightmap gets dark with more virtual lights
                    bakeLight.light.intensity = bakeLight.intensity / numVirtualLights;
                }

                bakeLight.light.enabled = true; // enable next light
                bakeLight.light._cacheShadowMap = true;
                let shadowMapRendered = false;

                const shadowCam = this.lightCameraPrepare(device, bakeLight);

                for (node = 0; node < bakeNodes.length; node++) {

                    let bakeNode = bakeNodes[node];
                    rcv = bakeNode.meshInstances;

                    const lightAffectsNode = this.lightCameraPrepareAndCull(bakeLight, bakeNode, shadowCam, casterBounds);
                    if (!lightAffectsNode) {
                        continue;
                    }

                    this.setupLightArray(lightArray, bakeLight.light);

                    // render light shadow map needs to be rendered
                    shadowMapRendered = this.renderShadowMap(shadowMapRendered, casters, lightArray, bakeLight.light);

                    // Store original materials
                    this.backupMaterials(rcv);

                    for (pass = 0; pass < passCount; pass++) {

                        // lightmap size
                        let nodeRT = bakeNode.renderTargets[pass];
                        let lightmapSize = bakeNode.renderTargets[pass].colorBuffer.width;

                        // get matching temp render target to render to
                        let tempRT = this.renderTargets.get(lightmapSize);
                        let tempTex = tempRT.colorBuffer;

                        if (pass === 0) {
                            shadersUpdatedOn1stPass = scene.updateShaders;
                        } else if (shadersUpdatedOn1stPass) {
                            scene.updateShaders = true;
                        }

<<<<<<< HEAD
                        // set up material for baking a pass
                        for (j = 0; j < rcv.length; j++) {
                            rcv[j].material = this.passMaterials[pass];
                        }
=======
                    // #if _PROFILER
                    this.stats.shadowMapTime += this.renderer._shadowMapTime;
                    this.stats.forwardTime += this.renderer._forwardTime;
                    this.stats.renderPasses++;
                    // #endif
>>>>>>> 33d1be6c

                        // update shader
                        this.renderer.updateShaders(rcv);

                        // ping-ponging output
                        this.renderer.setCamera(this.camera, tempRT, true);

                        if (pass === PASS_DIR) {
                            this.constantBakeDir.setValue(bakeLight.light.bakeDir ? 1 : 0);
                        }

                        this.renderer._forwardTime = 0;
                        this.renderer._shadowMapTime = 0;

                        this.renderer.renderForward(this.camera, rcv, rcv.length, lightArray, SHADER_FORWARDHDR);

                        // #ifdef PROFILER
                        this.stats.shadowMapTime += this.renderer._shadowMapTime;
                        this.stats.forwardTime += this.renderer._forwardTime;
                        this.stats.renderPasses++;
                        // #endif

                        // temp render target now has lightmap, store it for the node
                        bakeNode.renderTargets[pass] = tempRT;

                        // and release previous lightmap into temp render target pool
                        this.renderTargets.set(lightmapSize, nodeRT);

                        for (j = 0; j < rcv.length; j++) {
                            m = rcv[j];
                            m.setRealtimeLightmap(MeshInstance.lightmapParamNames[pass], tempTex); // ping-ponging input
                            m._shaderDefs |= SHADERDEF_LM; // force using LM even if material doesn't have it
                        }
                    }

                    // Revert to original materials
                    this.restoreMaterials(rcv);
                }

                // disable the light
                bakeLight.light.enabled = false;

                // release light shadowmap
                bakeLight.light._cacheShadowMap = false;
                if (bakeLight.light._isCachedShadowMap) {
                    bakeLight.light._destroyShadowMap();
                }
            }
        }

        this.postprocessTextures(device, bakeNodes, passCount);

        // Revert shadow casting
        for (node = 0; node < allNodes.length; node++) {
            allNodes[node].component.castShadows = allNodes[node].castShadows;
        }

        // restore changes
        this.restoreLights(allLights);
        this.restoreScene();
    }
}

export { Lightmapper };<|MERGE_RESOLUTION|>--- conflicted
+++ resolved
@@ -1001,18 +1001,10 @@
                             scene.updateShaders = true;
                         }
 
-<<<<<<< HEAD
                         // set up material for baking a pass
                         for (j = 0; j < rcv.length; j++) {
                             rcv[j].material = this.passMaterials[pass];
                         }
-=======
-                    // #if _PROFILER
-                    this.stats.shadowMapTime += this.renderer._shadowMapTime;
-                    this.stats.forwardTime += this.renderer._forwardTime;
-                    this.stats.renderPasses++;
-                    // #endif
->>>>>>> 33d1be6c
 
                         // update shader
                         this.renderer.updateShaders(rcv);
@@ -1029,7 +1021,7 @@
 
                         this.renderer.renderForward(this.camera, rcv, rcv.length, lightArray, SHADER_FORWARDHDR);
 
-                        // #ifdef PROFILER
+                        // #if _PROFILER
                         this.stats.shadowMapTime += this.renderer._shadowMapTime;
                         this.stats.forwardTime += this.renderer._forwardTime;
                         this.stats.renderPasses++;
