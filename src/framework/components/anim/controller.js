--- conflicted
+++ resolved
@@ -324,51 +324,6 @@
         }
     }
 
-<<<<<<< HEAD
-Object.defineProperties(AnimState.prototype, {
-    name: {
-        get: function () {
-            return this._name;
-        }
-    },
-    animations: {
-        get: function () {
-            return this._animationList;
-        },
-        set: function (value) {
-            this._animationList = value;
-        }
-    },
-    speed: {
-        get: function () {
-            return this._speed;
-        }
-    },
-    loop: {
-        get: function () {
-            return this._loop;
-        }
-    },
-    nodeCount: {
-        get: function () {
-            if (!this._blendTree || !(this._blendTree.constructor === BlendTree)) return 1;
-            return this._blendTree.getNodeCount();
-        }
-    },
-    playable: {
-        get: function () {
-            return (this.name === ANIM_STATE_START || this.name === ANIM_STATE_END || this.name === ANIM_STATE_ANY || this.animations.length === this.nodeCount);
-        }
-    },
-    looping: {
-        get: function () {
-            if (this.animations.length > 0) {
-                var trackClipName = this.name + '.' + this.animations[0].animTrack.name;
-                var trackClip = this._controller.animEvaluator.findClip(trackClipName);
-                if (trackClip) {
-                    return trackClip.loop;
-                }
-=======
     get name() {
         return this._name;
     }
@@ -404,7 +359,6 @@
             var trackClip = this._controller.animEvaluator.findClip(trackClipName);
             if (trackClip) {
                 return trackClip.loop;
->>>>>>> 891823cb
             }
         }
         return false;
@@ -687,11 +641,7 @@
         return this._states[stateName];
     }
 
-<<<<<<< HEAD
-    _getActiveStateProgressForTime: function (time) {
-=======
     _getActiveStateProgressForTime(time) {
->>>>>>> 891823cb
         if (this.activeStateName === ANIM_STATE_START || this.activeStateName === ANIM_STATE_END || this.activeStateName === ANIM_STATE_ANY)
             return 1.0;
 
