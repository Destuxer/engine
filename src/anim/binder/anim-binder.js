/**
 * @private
 * @class
 * @name AnimBinder
 * @classdesc This interface is used by {@link AnimEvaluator} to resolve unique animation target path strings
 * into instances of {@link AnimTarget}.
 */
class AnimBinder {
    constructor() {}

    // join a list of path segments into a path string using the full stop character. If another character is supplied,
    // it will join using that character instead
    static joinPath(pathSegments, character) {
        character = character || '.';
        var escape = function (string) {
            return string.replace(/\\/g, '\\\\').replace(new RegExp('\\' + character, 'g'), '\\' + character);
        };
        return pathSegments.map(escape).join(character);
    }

    // split a path string into its segments and resolve character escaping
    static splitPath(path, character) {
        character = character || '.';
        var result = [];
        var curr = "";
        var i = 0;
        while (i < path.length) {
            var c = path[i++];

            if (c === '\\' && i < path.length) {
                c = path[i++];
                if (c === '\\' || c === character) {
                    curr += c;
                } else {
                    curr += '\\' + c;
                }
            } else if (c === character) {
                result.push(curr);
                curr = '';
            } else {
                curr += c;
            }
        }
        if (curr.length > 0) {
            result.push(curr);
        }
        return result;
    }

    /**
     * @private
     * @static
     * @function
<<<<<<< HEAD
     * @name AnimPropertyLocator#encode
=======
     * @name pc.AnimBinder#encode
>>>>>>> 45a09671
     * @description Converts a locator array into its string version
     * @param {string|Array} entityPath - The entity location in the scene defined as an array or string path
     * @param {string} component - The component of the entity the property is located under
     * @param {string|Array} propertyPath - The property location in the entity defined as an array or string path
     * @returns {string} The locator encoded as a string
     * @example
     * // returns 'spotLight/light/color.r'
     * encode(['spotLight'], 'light', ['color', 'r']);
     */
<<<<<<< HEAD
    static encode(locator) {
        return AnimBinder.joinPath([
            AnimBinder.joinPath(Array.isArray(locator.entityPath) ? locator.entityPath : [locator.entityPath]),
            locator.component,
            AnimBinder.joinPath(Array.isArray(locator.propertyPath) ? locator.propertyPath : [locator.propertyPath])
        ], '/');
    }

    /**
     * @private
     * @static
     * @function
     * @name AnimPropertyLocator#decode
     * @description Converts a locator string into its array version
     * @param {Array} locator - The property location in the scene defined as a string
     * @returns {Array} - The locator decoded into an array
     * @example
     * // returns { entityPath: ['spotLight'], component: 'light', propertyPath: ['color', 'r'] }
     * decode('spotLight/light/color.r');
     */
    static decode(locator) {
        var locatorSections = AnimBinder.splitPath(locator, '/');
        return {
            entityPath: AnimBinder.splitPath(locatorSections[0]),
            component: locatorSections[1],
            propertyPath: AnimBinder.splitPath(locatorSections[2])
        };
=======
    static encode(entityPath, component, propertyPath) {
        return `${
            Array.isArray(entityPath) ? entityPath.join('/') : entityPath
        }/${component}/${
            Array.isArray(propertyPath) ? propertyPath.join('/') : propertyPath
        }`;
>>>>>>> 45a09671
    }

    /**
     * @private
     * @function
     * @name AnimBinder#resolve
     * @description Resolve the provided target path and return an instance of {@link AnimTarget} which
     * will handle setting the value, or return null if no such target exists.
     * @param {string} path - the animation curve path to resolve.
     * @returns {AnimTarget|null} - returns the target instance on success and null otherwise.
     */
    resolve(path) {
        return null;
    }

    /**
     * @private
     * @function
     * @name AnimBinder#unresolve
     * @description Called when the {@link AnimEvaluator} no longer has a curve driving the given key.
     * @param {string} path - the animation curve path which is no longer driven.
     */
    unresolve(path) {

    }

    /**
     * @private
     * @function
     * @name AnimBinder#update
     * @description Called by {@link AnimEvaluator} once a frame after animation updates are done.
     * @param {number} deltaTime - amount of time that passed in the current update.
     */
    update(deltaTime) {

    }
}

export { AnimBinder };<|MERGE_RESOLUTION|>--- conflicted
+++ resolved
@@ -51,11 +51,7 @@
      * @private
      * @static
      * @function
-<<<<<<< HEAD
-     * @name AnimPropertyLocator#encode
-=======
-     * @name pc.AnimBinder#encode
->>>>>>> 45a09671
+     * @name AnimBinder#encode
      * @description Converts a locator array into its string version
      * @param {string|Array} entityPath - The entity location in the scene defined as an array or string path
      * @param {string} component - The component of the entity the property is located under
@@ -65,42 +61,12 @@
      * // returns 'spotLight/light/color.r'
      * encode(['spotLight'], 'light', ['color', 'r']);
      */
-<<<<<<< HEAD
-    static encode(locator) {
-        return AnimBinder.joinPath([
-            AnimBinder.joinPath(Array.isArray(locator.entityPath) ? locator.entityPath : [locator.entityPath]),
-            locator.component,
-            AnimBinder.joinPath(Array.isArray(locator.propertyPath) ? locator.propertyPath : [locator.propertyPath])
-        ], '/');
-    }
-
-    /**
-     * @private
-     * @static
-     * @function
-     * @name AnimPropertyLocator#decode
-     * @description Converts a locator string into its array version
-     * @param {Array} locator - The property location in the scene defined as a string
-     * @returns {Array} - The locator decoded into an array
-     * @example
-     * // returns { entityPath: ['spotLight'], component: 'light', propertyPath: ['color', 'r'] }
-     * decode('spotLight/light/color.r');
-     */
-    static decode(locator) {
-        var locatorSections = AnimBinder.splitPath(locator, '/');
-        return {
-            entityPath: AnimBinder.splitPath(locatorSections[0]),
-            component: locatorSections[1],
-            propertyPath: AnimBinder.splitPath(locatorSections[2])
-        };
-=======
     static encode(entityPath, component, propertyPath) {
         return `${
             Array.isArray(entityPath) ? entityPath.join('/') : entityPath
         }/${component}/${
             Array.isArray(propertyPath) ? propertyPath.join('/') : propertyPath
         }`;
->>>>>>> 45a09671
     }
 
     /**
