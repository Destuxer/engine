--- conflicted
+++ resolved
@@ -143,7 +143,6 @@
  * @description The ending state in an anim state graph layer.
  */
 export const ANIM_STATE_END = 'END';
-<<<<<<< HEAD
 /**
  * @constant
  * @type {string}
@@ -151,8 +150,5 @@
  * @description Used to indicate any state in an anim state graph layer.
  */
 export const ANIM_STATE_ANY = 'ANY';
-=======
-export const ANIM_STATE_ANY = 'ANY';
 
-export const ANIM_CONTROL_STATES = [ANIM_STATE_START, ANIM_STATE_END, ANIM_STATE_ANY];
->>>>>>> 56533264
+export const ANIM_CONTROL_STATES = [ANIM_STATE_START, ANIM_STATE_END, ANIM_STATE_ANY];